--- conflicted
+++ resolved
@@ -149,11 +149,8 @@
 
 #### `{pre_encode, F}` ####
 
-<<<<<<< HEAD
-pre encoders are functions of arity 1 that pre-process input to the encoder. only input evaluated in a *value* context is pre-processed in this manner (so keys are not pre-processed, but objects and arrays are). if more than one pre encoder is declared, the input will be passed to each of them in the order they are declared
-=======
+
 `F` is a function of arity 1 that pre-process input to the encoder. only input evaluated in a *value* context is pre-processed in this manner (so keys are not pre-processed, but objects and arrays are). if more than one pre encoder is declared, a `badarg` exception will occur
->>>>>>> 76723ce7
 
 input can be any term, but output from the function must be a valid type for input
 
