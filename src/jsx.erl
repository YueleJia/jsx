--- conflicted
+++ resolved
@@ -60,7 +60,6 @@
 format(Source, Opts) -> jsx_to_json:format(Source, Opts).
 
 
-<<<<<<< HEAD
 -spec to_term(Source::binary()) -> list({binary(), any()})
     | list(any())
     | true
@@ -78,11 +77,6 @@
     | float()
     | binary().
 
-=======
--spec to_term(Source::binary()) -> jsx_to_term:json_value().
--spec to_term(Source::binary(), Opts::jsx_to_term:opts()) -> jsx_to_term:json_value().
->>>>>>> 5fcada10
-
 to_term(Source) -> to_term(Source, []).
 
 to_term(Source, Opts) -> jsx_to_term:to_term(Source, Opts).
